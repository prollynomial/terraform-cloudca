--- conflicted
+++ resolved
@@ -8,11 +8,8 @@
 func GetCloudCAResourceMap() map[string]*schema.Resource {
 	return map[string]*schema.Resource{
 			"cloudca_instance": resourceCloudcaInstance(),
-<<<<<<< HEAD
 			"cloudca_environment": resourceCloudcaEnvironment(),
-=======
 			"cloudca_vpc": resourceCloudcaVpc(),
->>>>>>> c6eaad1d
 		}
 }
 
